--- conflicted
+++ resolved
@@ -758,11 +758,10 @@
 
     /**
      * The field under validation must be an array and must contain at least the specified keys.
-<<<<<<< HEAD
+     
+     
      *
      * @link https://laravel.com/docs/9.x/validation#rule-required-array-keys
-=======
->>>>>>> e628496a
      */
     public function requiredArrayKeys(string ...$key): self
     {
